# Copyright 2024 The CogVideoX team, Tsinghua University & ZhipuAI and The HuggingFace Team.
# All rights reserved.
#
# Licensed under the Apache License, Version 2.0 (the "License");
# you may not use this file except in compliance with the License.
# You may obtain a copy of the License at
#
#     http://www.apache.org/licenses/LICENSE-2.0
#
# Unless required by applicable law or agreed to in writing, software
# distributed under the License is distributed on an "AS IS" BASIS,
# WITHOUT WARRANTIES OR CONDITIONS OF ANY KIND, either express or implied.
# See the License for the specific language governing permissions and
# limitations under the License.

import inspect
import math
from typing import Any, Callable, Dict, List, Optional, Tuple, Union

import PIL
import torch
from transformers import T5EncoderModel, T5Tokenizer

from ...callbacks import MultiPipelineCallbacks, PipelineCallback
from ...image_processor import PipelineImageInput
from ...loaders import CogVideoXLoraLoaderMixin
from ...models import AutoencoderKLCogVideoX, CogVideoXTransformer3DModel
from ...models.embeddings import get_3d_rotary_pos_embed
from ...pipelines.pipeline_utils import DiffusionPipeline
from ...schedulers import CogVideoXDDIMScheduler, CogVideoXDPMScheduler
from ...utils import (
    logging,
    replace_example_docstring,
)
from ...utils.torch_utils import randn_tensor
from ...video_processor import VideoProcessor
from ..pyramid_broadcast_utils import PyramidAttentionBroadcastMixin
from .pipeline_output import CogVideoXPipelineOutput


logger = logging.get_logger(__name__)  # pylint: disable=invalid-name


EXAMPLE_DOC_STRING = """
    Examples:
        ```py
        >>> import torch
        >>> from diffusers import CogVideoXImageToVideoPipeline
        >>> from diffusers.utils import export_to_video, load_image

        >>> pipe = CogVideoXImageToVideoPipeline.from_pretrained("THUDM/CogVideoX-5b-I2V", torch_dtype=torch.bfloat16)
        >>> pipe.to("cuda")

        >>> prompt = "An astronaut hatching from an egg, on the surface of the moon, the darkness and depth of space realised in the background. High quality, ultrarealistic detail and breath-taking movie-like camera shot."
        >>> image = load_image(
        ...     "https://huggingface.co/datasets/huggingface/documentation-images/resolve/main/diffusers/astronaut.jpg"
        ... )
        >>> video = pipe(image, prompt, use_dynamic_cfg=True)
        >>> export_to_video(video.frames[0], "output.mp4", fps=8)
        ```
"""


# Similar to diffusers.pipelines.hunyuandit.pipeline_hunyuandit.get_resize_crop_region_for_grid
def get_resize_crop_region_for_grid(src, tgt_width, tgt_height):
    tw = tgt_width
    th = tgt_height
    h, w = src
    r = h / w
    if r > (th / tw):
        resize_height = th
        resize_width = int(round(th / h * w))
    else:
        resize_width = tw
        resize_height = int(round(tw / w * h))

    crop_top = int(round((th - resize_height) / 2.0))
    crop_left = int(round((tw - resize_width) / 2.0))

    return (crop_top, crop_left), (crop_top + resize_height, crop_left + resize_width)


# Copied from diffusers.pipelines.stable_diffusion.pipeline_stable_diffusion.retrieve_timesteps
def retrieve_timesteps(
    scheduler,
    num_inference_steps: Optional[int] = None,
    device: Optional[Union[str, torch.device]] = None,
    timesteps: Optional[List[int]] = None,
    sigmas: Optional[List[float]] = None,
    **kwargs,
):
    """
    Calls the scheduler's `set_timesteps` method and retrieves timesteps from the scheduler after the call. Handles
    custom timesteps. Any kwargs will be supplied to `scheduler.set_timesteps`.

    Args:
        scheduler (`SchedulerMixin`):
            The scheduler to get timesteps from.
        num_inference_steps (`int`):
            The number of diffusion steps used when generating samples with a pre-trained model. If used, `timesteps`
            must be `None`.
        device (`str` or `torch.device`, *optional*):
            The device to which the timesteps should be moved to. If `None`, the timesteps are not moved.
        timesteps (`List[int]`, *optional*):
            Custom timesteps used to override the timestep spacing strategy of the scheduler. If `timesteps` is passed,
            `num_inference_steps` and `sigmas` must be `None`.
        sigmas (`List[float]`, *optional*):
            Custom sigmas used to override the timestep spacing strategy of the scheduler. If `sigmas` is passed,
            `num_inference_steps` and `timesteps` must be `None`.

    Returns:
        `Tuple[torch.Tensor, int]`: A tuple where the first element is the timestep schedule from the scheduler and the
        second element is the number of inference steps.
    """
    if timesteps is not None and sigmas is not None:
        raise ValueError("Only one of `timesteps` or `sigmas` can be passed. Please choose one to set custom values")
    if timesteps is not None:
        accepts_timesteps = "timesteps" in set(inspect.signature(scheduler.set_timesteps).parameters.keys())
        if not accepts_timesteps:
            raise ValueError(
                f"The current scheduler class {scheduler.__class__}'s `set_timesteps` does not support custom"
                f" timestep schedules. Please check whether you are using the correct scheduler."
            )
        scheduler.set_timesteps(timesteps=timesteps, device=device, **kwargs)
        timesteps = scheduler.timesteps
        num_inference_steps = len(timesteps)
    elif sigmas is not None:
        accept_sigmas = "sigmas" in set(inspect.signature(scheduler.set_timesteps).parameters.keys())
        if not accept_sigmas:
            raise ValueError(
                f"The current scheduler class {scheduler.__class__}'s `set_timesteps` does not support custom"
                f" sigmas schedules. Please check whether you are using the correct scheduler."
            )
        scheduler.set_timesteps(sigmas=sigmas, device=device, **kwargs)
        timesteps = scheduler.timesteps
        num_inference_steps = len(timesteps)
    else:
        scheduler.set_timesteps(num_inference_steps, device=device, **kwargs)
        timesteps = scheduler.timesteps
    return timesteps, num_inference_steps


# Copied from diffusers.pipelines.stable_diffusion.pipeline_stable_diffusion_img2img.retrieve_latents
def retrieve_latents(
    encoder_output: torch.Tensor, generator: Optional[torch.Generator] = None, sample_mode: str = "sample"
):
    if hasattr(encoder_output, "latent_dist") and sample_mode == "sample":
        return encoder_output.latent_dist.sample(generator)
    elif hasattr(encoder_output, "latent_dist") and sample_mode == "argmax":
        return encoder_output.latent_dist.mode()
    elif hasattr(encoder_output, "latents"):
        return encoder_output.latents
    else:
        raise AttributeError("Could not access latents of provided encoder_output")


<<<<<<< HEAD
class CogVideoXImageToVideoPipeline(DiffusionPipeline, PyramidAttentionBroadcastMixin):
=======
class CogVideoXImageToVideoPipeline(DiffusionPipeline, CogVideoXLoraLoaderMixin):
>>>>>>> 2ffbb88f
    r"""
    Pipeline for image-to-video generation using CogVideoX.

    This model inherits from [`DiffusionPipeline`]. Check the superclass documentation for the generic methods the
    library implements for all the pipelines (such as downloading or saving, running on a particular device, etc.)

    Args:
        vae ([`AutoencoderKL`]):
            Variational Auto-Encoder (VAE) Model to encode and decode videos to and from latent representations.
        text_encoder ([`T5EncoderModel`]):
            Frozen text-encoder. CogVideoX uses
            [T5](https://huggingface.co/docs/transformers/model_doc/t5#transformers.T5EncoderModel); specifically the
            [t5-v1_1-xxl](https://huggingface.co/PixArt-alpha/PixArt-alpha/tree/main/t5-v1_1-xxl) variant.
        tokenizer (`T5Tokenizer`):
            Tokenizer of class
            [T5Tokenizer](https://huggingface.co/docs/transformers/model_doc/t5#transformers.T5Tokenizer).
        transformer ([`CogVideoXTransformer3DModel`]):
            A text conditioned `CogVideoXTransformer3DModel` to denoise the encoded video latents.
        scheduler ([`SchedulerMixin`]):
            A scheduler to be used in combination with `transformer` to denoise the encoded video latents.
    """

    _optional_components = []
    model_cpu_offload_seq = "text_encoder->transformer->vae"

    _callback_tensor_inputs = [
        "latents",
        "prompt_embeds",
        "negative_prompt_embeds",
    ]

    def __init__(
        self,
        tokenizer: T5Tokenizer,
        text_encoder: T5EncoderModel,
        vae: AutoencoderKLCogVideoX,
        transformer: CogVideoXTransformer3DModel,
        scheduler: Union[CogVideoXDDIMScheduler, CogVideoXDPMScheduler],
    ):
        super().__init__()

        self.register_modules(
            tokenizer=tokenizer,
            text_encoder=text_encoder,
            vae=vae,
            transformer=transformer,
            scheduler=scheduler,
        )
        self.vae_scale_factor_spatial = (
            2 ** (len(self.vae.config.block_out_channels) - 1) if hasattr(self, "vae") and self.vae is not None else 8
        )
        self.vae_scale_factor_temporal = (
            self.vae.config.temporal_compression_ratio if hasattr(self, "vae") and self.vae is not None else 4
        )
        self.vae_scaling_factor_image = (
            self.vae.config.scaling_factor if hasattr(self, "vae") and self.vae is not None else 0.7
        )

        self.video_processor = VideoProcessor(vae_scale_factor=self.vae_scale_factor_spatial)

    # Copied from diffusers.pipelines.cogvideo.pipeline_cogvideox.CogVideoXPipeline._get_t5_prompt_embeds
    def _get_t5_prompt_embeds(
        self,
        prompt: Union[str, List[str]] = None,
        num_videos_per_prompt: int = 1,
        max_sequence_length: int = 226,
        device: Optional[torch.device] = None,
        dtype: Optional[torch.dtype] = None,
    ):
        device = device or self._execution_device
        dtype = dtype or self.text_encoder.dtype

        prompt = [prompt] if isinstance(prompt, str) else prompt
        batch_size = len(prompt)

        text_inputs = self.tokenizer(
            prompt,
            padding="max_length",
            max_length=max_sequence_length,
            truncation=True,
            add_special_tokens=True,
            return_tensors="pt",
        )
        text_input_ids = text_inputs.input_ids
        untruncated_ids = self.tokenizer(prompt, padding="longest", return_tensors="pt").input_ids

        if untruncated_ids.shape[-1] >= text_input_ids.shape[-1] and not torch.equal(text_input_ids, untruncated_ids):
            removed_text = self.tokenizer.batch_decode(untruncated_ids[:, max_sequence_length - 1 : -1])
            logger.warning(
                "The following part of your input was truncated because `max_sequence_length` is set to "
                f" {max_sequence_length} tokens: {removed_text}"
            )

        prompt_embeds = self.text_encoder(text_input_ids.to(device))[0]
        prompt_embeds = prompt_embeds.to(dtype=dtype, device=device)

        # duplicate text embeddings for each generation per prompt, using mps friendly method
        _, seq_len, _ = prompt_embeds.shape
        prompt_embeds = prompt_embeds.repeat(1, num_videos_per_prompt, 1)
        prompt_embeds = prompt_embeds.view(batch_size * num_videos_per_prompt, seq_len, -1)

        return prompt_embeds

    # Copied from diffusers.pipelines.cogvideo.pipeline_cogvideox.CogVideoXPipeline.encode_prompt
    def encode_prompt(
        self,
        prompt: Union[str, List[str]],
        negative_prompt: Optional[Union[str, List[str]]] = None,
        do_classifier_free_guidance: bool = True,
        num_videos_per_prompt: int = 1,
        prompt_embeds: Optional[torch.Tensor] = None,
        negative_prompt_embeds: Optional[torch.Tensor] = None,
        max_sequence_length: int = 226,
        device: Optional[torch.device] = None,
        dtype: Optional[torch.dtype] = None,
    ):
        r"""
        Encodes the prompt into text encoder hidden states.

        Args:
            prompt (`str` or `List[str]`, *optional*):
                prompt to be encoded
            negative_prompt (`str` or `List[str]`, *optional*):
                The prompt or prompts not to guide the image generation. If not defined, one has to pass
                `negative_prompt_embeds` instead. Ignored when not using guidance (i.e., ignored if `guidance_scale` is
                less than `1`).
            do_classifier_free_guidance (`bool`, *optional*, defaults to `True`):
                Whether to use classifier free guidance or not.
            num_videos_per_prompt (`int`, *optional*, defaults to 1):
                Number of videos that should be generated per prompt. torch device to place the resulting embeddings on
            prompt_embeds (`torch.Tensor`, *optional*):
                Pre-generated text embeddings. Can be used to easily tweak text inputs, *e.g.* prompt weighting. If not
                provided, text embeddings will be generated from `prompt` input argument.
            negative_prompt_embeds (`torch.Tensor`, *optional*):
                Pre-generated negative text embeddings. Can be used to easily tweak text inputs, *e.g.* prompt
                weighting. If not provided, negative_prompt_embeds will be generated from `negative_prompt` input
                argument.
            device: (`torch.device`, *optional*):
                torch device
            dtype: (`torch.dtype`, *optional*):
                torch dtype
        """
        device = device or self._execution_device

        prompt = [prompt] if isinstance(prompt, str) else prompt
        if prompt is not None:
            batch_size = len(prompt)
        else:
            batch_size = prompt_embeds.shape[0]

        if prompt_embeds is None:
            prompt_embeds = self._get_t5_prompt_embeds(
                prompt=prompt,
                num_videos_per_prompt=num_videos_per_prompt,
                max_sequence_length=max_sequence_length,
                device=device,
                dtype=dtype,
            )

        if do_classifier_free_guidance and negative_prompt_embeds is None:
            negative_prompt = negative_prompt or ""
            negative_prompt = batch_size * [negative_prompt] if isinstance(negative_prompt, str) else negative_prompt

            if prompt is not None and type(prompt) is not type(negative_prompt):
                raise TypeError(
                    f"`negative_prompt` should be the same type to `prompt`, but got {type(negative_prompt)} !="
                    f" {type(prompt)}."
                )
            elif batch_size != len(negative_prompt):
                raise ValueError(
                    f"`negative_prompt`: {negative_prompt} has batch size {len(negative_prompt)}, but `prompt`:"
                    f" {prompt} has batch size {batch_size}. Please make sure that passed `negative_prompt` matches"
                    " the batch size of `prompt`."
                )

            negative_prompt_embeds = self._get_t5_prompt_embeds(
                prompt=negative_prompt,
                num_videos_per_prompt=num_videos_per_prompt,
                max_sequence_length=max_sequence_length,
                device=device,
                dtype=dtype,
            )

        return prompt_embeds, negative_prompt_embeds

    def prepare_latents(
        self,
        image: torch.Tensor,
        batch_size: int = 1,
        num_channels_latents: int = 16,
        num_frames: int = 13,
        height: int = 60,
        width: int = 90,
        dtype: Optional[torch.dtype] = None,
        device: Optional[torch.device] = None,
        generator: Optional[torch.Generator] = None,
        latents: Optional[torch.Tensor] = None,
    ):
        if isinstance(generator, list) and len(generator) != batch_size:
            raise ValueError(
                f"You have passed a list of generators of length {len(generator)}, but requested an effective batch"
                f" size of {batch_size}. Make sure the batch size matches the length of the generators."
            )

        num_frames = (num_frames - 1) // self.vae_scale_factor_temporal + 1
        shape = (
            batch_size,
            num_frames,
            num_channels_latents,
            height // self.vae_scale_factor_spatial,
            width // self.vae_scale_factor_spatial,
        )

        image = image.unsqueeze(2)  # [B, C, F, H, W]

        if isinstance(generator, list):
            image_latents = [
                retrieve_latents(self.vae.encode(image[i].unsqueeze(0)), generator[i]) for i in range(batch_size)
            ]
        else:
            image_latents = [retrieve_latents(self.vae.encode(img.unsqueeze(0)), generator) for img in image]

        image_latents = torch.cat(image_latents, dim=0).to(dtype).permute(0, 2, 1, 3, 4)  # [B, F, C, H, W]
        image_latents = self.vae_scaling_factor_image * image_latents

        padding_shape = (
            batch_size,
            num_frames - 1,
            num_channels_latents,
            height // self.vae_scale_factor_spatial,
            width // self.vae_scale_factor_spatial,
        )
        latent_padding = torch.zeros(padding_shape, device=device, dtype=dtype)
        image_latents = torch.cat([image_latents, latent_padding], dim=1)

        if latents is None:
            latents = randn_tensor(shape, generator=generator, device=device, dtype=dtype)
        else:
            latents = latents.to(device)

        # scale the initial noise by the standard deviation required by the scheduler
        latents = latents * self.scheduler.init_noise_sigma
        return latents, image_latents

    # Copied from diffusers.pipelines.cogvideo.pipeline_cogvideox.CogVideoXPipeline.decode_latents
    def decode_latents(self, latents: torch.Tensor) -> torch.Tensor:
        latents = latents.permute(0, 2, 1, 3, 4)  # [batch_size, num_channels, num_frames, height, width]
        latents = 1 / self.vae_scaling_factor_image * latents

        frames = self.vae.decode(latents).sample
        return frames

    # Copied from diffusers.pipelines.animatediff.pipeline_animatediff_video2video.AnimateDiffVideoToVideoPipeline.get_timesteps
    def get_timesteps(self, num_inference_steps, timesteps, strength, device):
        # get the original timestep using init_timestep
        init_timestep = min(int(num_inference_steps * strength), num_inference_steps)

        t_start = max(num_inference_steps - init_timestep, 0)
        timesteps = timesteps[t_start * self.scheduler.order :]

        return timesteps, num_inference_steps - t_start

    # Copied from diffusers.pipelines.stable_diffusion.pipeline_stable_diffusion.StableDiffusionPipeline.prepare_extra_step_kwargs
    def prepare_extra_step_kwargs(self, generator, eta):
        # prepare extra kwargs for the scheduler step, since not all schedulers have the same signature
        # eta (η) is only used with the DDIMScheduler, it will be ignored for other schedulers.
        # eta corresponds to η in DDIM paper: https://arxiv.org/abs/2010.02502
        # and should be between [0, 1]

        accepts_eta = "eta" in set(inspect.signature(self.scheduler.step).parameters.keys())
        extra_step_kwargs = {}
        if accepts_eta:
            extra_step_kwargs["eta"] = eta

        # check if the scheduler accepts generator
        accepts_generator = "generator" in set(inspect.signature(self.scheduler.step).parameters.keys())
        if accepts_generator:
            extra_step_kwargs["generator"] = generator
        return extra_step_kwargs

    def check_inputs(
        self,
        image,
        prompt,
        height,
        width,
        negative_prompt,
        callback_on_step_end_tensor_inputs,
        latents=None,
        prompt_embeds=None,
        negative_prompt_embeds=None,
    ):
        if (
            not isinstance(image, torch.Tensor)
            and not isinstance(image, PIL.Image.Image)
            and not isinstance(image, list)
        ):
            raise ValueError(
                "`image` has to be of type `torch.Tensor` or `PIL.Image.Image` or `List[PIL.Image.Image]` but is"
                f" {type(image)}"
            )

        if height % 8 != 0 or width % 8 != 0:
            raise ValueError(f"`height` and `width` have to be divisible by 8 but are {height} and {width}.")

        if callback_on_step_end_tensor_inputs is not None and not all(
            k in self._callback_tensor_inputs for k in callback_on_step_end_tensor_inputs
        ):
            raise ValueError(
                f"`callback_on_step_end_tensor_inputs` has to be in {self._callback_tensor_inputs}, but found {[k for k in callback_on_step_end_tensor_inputs if k not in self._callback_tensor_inputs]}"
            )
        if prompt is not None and prompt_embeds is not None:
            raise ValueError(
                f"Cannot forward both `prompt`: {prompt} and `prompt_embeds`: {prompt_embeds}. Please make sure to"
                " only forward one of the two."
            )
        elif prompt is None and prompt_embeds is None:
            raise ValueError(
                "Provide either `prompt` or `prompt_embeds`. Cannot leave both `prompt` and `prompt_embeds` undefined."
            )
        elif prompt is not None and (not isinstance(prompt, str) and not isinstance(prompt, list)):
            raise ValueError(f"`prompt` has to be of type `str` or `list` but is {type(prompt)}")

        if prompt is not None and negative_prompt_embeds is not None:
            raise ValueError(
                f"Cannot forward both `prompt`: {prompt} and `negative_prompt_embeds`:"
                f" {negative_prompt_embeds}. Please make sure to only forward one of the two."
            )

        if negative_prompt is not None and negative_prompt_embeds is not None:
            raise ValueError(
                f"Cannot forward both `negative_prompt`: {negative_prompt} and `negative_prompt_embeds`:"
                f" {negative_prompt_embeds}. Please make sure to only forward one of the two."
            )

        if prompt_embeds is not None and negative_prompt_embeds is not None:
            if prompt_embeds.shape != negative_prompt_embeds.shape:
                raise ValueError(
                    "`prompt_embeds` and `negative_prompt_embeds` must have the same shape when passed directly, but"
                    f" got: `prompt_embeds` {prompt_embeds.shape} != `negative_prompt_embeds`"
                    f" {negative_prompt_embeds.shape}."
                )

    # Copied from diffusers.pipelines.cogvideo.pipeline_cogvideox.CogVideoXPipeline.fuse_qkv_projections
    def fuse_qkv_projections(self) -> None:
        r"""Enables fused QKV projections."""
        self.fusing_transformer = True
        self.transformer.fuse_qkv_projections()

    # Copied from diffusers.pipelines.cogvideo.pipeline_cogvideox.CogVideoXPipeline.unfuse_qkv_projections
    def unfuse_qkv_projections(self) -> None:
        r"""Disable QKV projection fusion if enabled."""
        if not self.fusing_transformer:
            logger.warning("The Transformer was not initially fused for QKV projections. Doing nothing.")
        else:
            self.transformer.unfuse_qkv_projections()
            self.fusing_transformer = False

    # Copied from diffusers.pipelines.cogvideo.pipeline_cogvideox.CogVideoXPipeline._prepare_rotary_positional_embeddings
    def _prepare_rotary_positional_embeddings(
        self,
        height: int,
        width: int,
        num_frames: int,
        device: torch.device,
    ) -> Tuple[torch.Tensor, torch.Tensor]:
        grid_height = height // (self.vae_scale_factor_spatial * self.transformer.config.patch_size)
        grid_width = width // (self.vae_scale_factor_spatial * self.transformer.config.patch_size)
        base_size_width = 720 // (self.vae_scale_factor_spatial * self.transformer.config.patch_size)
        base_size_height = 480 // (self.vae_scale_factor_spatial * self.transformer.config.patch_size)

        grid_crops_coords = get_resize_crop_region_for_grid(
            (grid_height, grid_width), base_size_width, base_size_height
        )
        freqs_cos, freqs_sin = get_3d_rotary_pos_embed(
            embed_dim=self.transformer.config.attention_head_dim,
            crops_coords=grid_crops_coords,
            grid_size=(grid_height, grid_width),
            temporal_size=num_frames,
        )

        freqs_cos = freqs_cos.to(device=device)
        freqs_sin = freqs_sin.to(device=device)
        return freqs_cos, freqs_sin

    @property
    def guidance_scale(self):
        return self._guidance_scale

    @property
    def num_timesteps(self):
        return self._num_timesteps

    @property
    def attention_kwargs(self):
        return self._attention_kwargs

    @property
    def interrupt(self):
        return self._interrupt

    @torch.no_grad()
    @replace_example_docstring(EXAMPLE_DOC_STRING)
    def __call__(
        self,
        image: PipelineImageInput,
        prompt: Optional[Union[str, List[str]]] = None,
        negative_prompt: Optional[Union[str, List[str]]] = None,
        height: int = 480,
        width: int = 720,
        num_frames: int = 49,
        num_inference_steps: int = 50,
        timesteps: Optional[List[int]] = None,
        guidance_scale: float = 6,
        use_dynamic_cfg: bool = False,
        num_videos_per_prompt: int = 1,
        eta: float = 0.0,
        generator: Optional[Union[torch.Generator, List[torch.Generator]]] = None,
        latents: Optional[torch.FloatTensor] = None,
        prompt_embeds: Optional[torch.FloatTensor] = None,
        negative_prompt_embeds: Optional[torch.FloatTensor] = None,
        output_type: str = "pil",
        return_dict: bool = True,
        attention_kwargs: Optional[Dict[str, Any]] = None,
        callback_on_step_end: Optional[
            Union[Callable[[int, int, Dict], None], PipelineCallback, MultiPipelineCallbacks]
        ] = None,
        callback_on_step_end_tensor_inputs: List[str] = ["latents"],
        max_sequence_length: int = 226,
    ) -> Union[CogVideoXPipelineOutput, Tuple]:
        """
        Function invoked when calling the pipeline for generation.

        Args:
            image (`PipelineImageInput`):
                The input image to condition the generation on. Must be an image, a list of images or a `torch.Tensor`.
            prompt (`str` or `List[str]`, *optional*):
                The prompt or prompts to guide the image generation. If not defined, one has to pass `prompt_embeds`.
                instead.
            negative_prompt (`str` or `List[str]`, *optional*):
                The prompt or prompts not to guide the image generation. If not defined, one has to pass
                `negative_prompt_embeds` instead. Ignored when not using guidance (i.e., ignored if `guidance_scale` is
                less than `1`).
            height (`int`, *optional*, defaults to self.transformer.config.sample_height * self.vae_scale_factor_spatial):
                The height in pixels of the generated image. This is set to 480 by default for the best results.
            width (`int`, *optional*, defaults to self.transformer.config.sample_height * self.vae_scale_factor_spatial):
                The width in pixels of the generated image. This is set to 720 by default for the best results.
            num_frames (`int`, defaults to `48`):
                Number of frames to generate. Must be divisible by self.vae_scale_factor_temporal. Generated video will
                contain 1 extra frame because CogVideoX is conditioned with (num_seconds * fps + 1) frames where
                num_seconds is 6 and fps is 4. However, since videos can be saved at any fps, the only condition that
                needs to be satisfied is that of divisibility mentioned above.
            num_inference_steps (`int`, *optional*, defaults to 50):
                The number of denoising steps. More denoising steps usually lead to a higher quality image at the
                expense of slower inference.
            timesteps (`List[int]`, *optional*):
                Custom timesteps to use for the denoising process with schedulers which support a `timesteps` argument
                in their `set_timesteps` method. If not defined, the default behavior when `num_inference_steps` is
                passed will be used. Must be in descending order.
            guidance_scale (`float`, *optional*, defaults to 7.0):
                Guidance scale as defined in [Classifier-Free Diffusion Guidance](https://arxiv.org/abs/2207.12598).
                `guidance_scale` is defined as `w` of equation 2. of [Imagen
                Paper](https://arxiv.org/pdf/2205.11487.pdf). Guidance scale is enabled by setting `guidance_scale >
                1`. Higher guidance scale encourages to generate images that are closely linked to the text `prompt`,
                usually at the expense of lower image quality.
            num_videos_per_prompt (`int`, *optional*, defaults to 1):
                The number of videos to generate per prompt.
            generator (`torch.Generator` or `List[torch.Generator]`, *optional*):
                One or a list of [torch generator(s)](https://pytorch.org/docs/stable/generated/torch.Generator.html)
                to make generation deterministic.
            latents (`torch.FloatTensor`, *optional*):
                Pre-generated noisy latents, sampled from a Gaussian distribution, to be used as inputs for image
                generation. Can be used to tweak the same generation with different prompts. If not provided, a latents
                tensor will ge generated by sampling using the supplied random `generator`.
            prompt_embeds (`torch.FloatTensor`, *optional*):
                Pre-generated text embeddings. Can be used to easily tweak text inputs, *e.g.* prompt weighting. If not
                provided, text embeddings will be generated from `prompt` input argument.
            negative_prompt_embeds (`torch.FloatTensor`, *optional*):
                Pre-generated negative text embeddings. Can be used to easily tweak text inputs, *e.g.* prompt
                weighting. If not provided, negative_prompt_embeds will be generated from `negative_prompt` input
                argument.
            output_type (`str`, *optional*, defaults to `"pil"`):
                The output format of the generate image. Choose between
                [PIL](https://pillow.readthedocs.io/en/stable/): `PIL.Image.Image` or `np.array`.
            return_dict (`bool`, *optional*, defaults to `True`):
                Whether or not to return a [`~pipelines.stable_diffusion_xl.StableDiffusionXLPipelineOutput`] instead
                of a plain tuple.
            attention_kwargs (`dict`, *optional*):
                A kwargs dictionary that if specified is passed along to the `AttentionProcessor` as defined under
                `self.processor` in
                [diffusers.models.attention_processor](https://github.com/huggingface/diffusers/blob/main/src/diffusers/models/attention_processor.py).
            callback_on_step_end (`Callable`, *optional*):
                A function that calls at the end of each denoising steps during the inference. The function is called
                with the following arguments: `callback_on_step_end(self: DiffusionPipeline, step: int, timestep: int,
                callback_kwargs: Dict)`. `callback_kwargs` will include a list of all tensors as specified by
                `callback_on_step_end_tensor_inputs`.
            callback_on_step_end_tensor_inputs (`List`, *optional*):
                The list of tensor inputs for the `callback_on_step_end` function. The tensors specified in the list
                will be passed as `callback_kwargs` argument. You will only be able to include variables listed in the
                `._callback_tensor_inputs` attribute of your pipeline class.
            max_sequence_length (`int`, defaults to `226`):
                Maximum sequence length in encoded prompt. Must be consistent with
                `self.transformer.config.max_text_seq_length` otherwise may lead to poor results.

        Examples:

        Returns:
            [`~pipelines.cogvideo.pipeline_output.CogVideoXPipelineOutput`] or `tuple`:
            [`~pipelines.cogvideo.pipeline_output.CogVideoXPipelineOutput`] if `return_dict` is True, otherwise a
            `tuple`. When returning a tuple, the first element is a list with the generated images.
        """

        if num_frames > 49:
            raise ValueError(
                "The number of frames must be less than 49 for now due to static positional embeddings. This will be updated in the future to remove this limitation."
            )

        if isinstance(callback_on_step_end, (PipelineCallback, MultiPipelineCallbacks)):
            callback_on_step_end_tensor_inputs = callback_on_step_end.tensor_inputs

        num_videos_per_prompt = 1

        # 1. Check inputs. Raise error if not correct
        self.check_inputs(
            image=image,
            prompt=prompt,
            height=height,
            width=width,
            negative_prompt=negative_prompt,
            callback_on_step_end_tensor_inputs=callback_on_step_end_tensor_inputs,
            latents=latents,
            prompt_embeds=prompt_embeds,
            negative_prompt_embeds=negative_prompt_embeds,
        )
        self._guidance_scale = guidance_scale
<<<<<<< HEAD
        self._current_timestep = None
=======
        self._attention_kwargs = attention_kwargs
>>>>>>> 2ffbb88f
        self._interrupt = False

        # 2. Default call parameters
        if prompt is not None and isinstance(prompt, str):
            batch_size = 1
        elif prompt is not None and isinstance(prompt, list):
            batch_size = len(prompt)
        else:
            batch_size = prompt_embeds.shape[0]

        device = self._execution_device

        # here `guidance_scale` is defined analog to the guidance weight `w` of equation (2)
        # of the Imagen paper: https://arxiv.org/pdf/2205.11487.pdf . `guidance_scale = 1`
        # corresponds to doing no classifier free guidance.
        do_classifier_free_guidance = guidance_scale > 1.0

        # 3. Encode input prompt
        prompt_embeds, negative_prompt_embeds = self.encode_prompt(
            prompt=prompt,
            negative_prompt=negative_prompt,
            do_classifier_free_guidance=do_classifier_free_guidance,
            num_videos_per_prompt=num_videos_per_prompt,
            prompt_embeds=prompt_embeds,
            negative_prompt_embeds=negative_prompt_embeds,
            max_sequence_length=max_sequence_length,
            device=device,
        )
        if do_classifier_free_guidance:
            prompt_embeds = torch.cat([negative_prompt_embeds, prompt_embeds], dim=0)

        # 4. Prepare timesteps
        timesteps, num_inference_steps = retrieve_timesteps(self.scheduler, num_inference_steps, device, timesteps)
        self._num_timesteps = len(timesteps)

        # 5. Prepare latents
        image = self.video_processor.preprocess(image, height=height, width=width).to(
            device, dtype=prompt_embeds.dtype
        )

        latent_channels = self.transformer.config.in_channels // 2
        latents, image_latents = self.prepare_latents(
            image,
            batch_size * num_videos_per_prompt,
            latent_channels,
            num_frames,
            height,
            width,
            prompt_embeds.dtype,
            device,
            generator,
            latents,
        )

        # 6. Prepare extra step kwargs. TODO: Logic should ideally just be moved out of the pipeline
        extra_step_kwargs = self.prepare_extra_step_kwargs(generator, eta)

        # 7. Create rotary embeds if required
        image_rotary_emb = (
            self._prepare_rotary_positional_embeddings(height, width, latents.size(1), device)
            if self.transformer.config.use_rotary_positional_embeddings
            else None
        )

        # 8. Denoising loop
        num_warmup_steps = max(len(timesteps) - num_inference_steps * self.scheduler.order, 0)

        with self.progress_bar(total=num_inference_steps) as progress_bar:
            # for DPM-solver++
            old_pred_original_sample = None
            for i, t in enumerate(timesteps):
                if self.interrupt:
                    continue

                self._current_timestep = t
                latent_model_input = torch.cat([latents] * 2) if do_classifier_free_guidance else latents
                latent_model_input = self.scheduler.scale_model_input(latent_model_input, t)

                latent_image_input = torch.cat([image_latents] * 2) if do_classifier_free_guidance else image_latents
                latent_model_input = torch.cat([latent_model_input, latent_image_input], dim=2)

                # broadcast to batch dimension in a way that's compatible with ONNX/Core ML
                timestep = t.expand(latent_model_input.shape[0])

                # predict noise model_output
                noise_pred = self.transformer(
                    hidden_states=latent_model_input,
                    encoder_hidden_states=prompt_embeds,
                    timestep=timestep,
                    image_rotary_emb=image_rotary_emb,
                    attention_kwargs=attention_kwargs,
                    return_dict=False,
                )[0]
                noise_pred = noise_pred.float()

                # perform guidance
                if use_dynamic_cfg:
                    self._guidance_scale = 1 + guidance_scale * (
                        (1 - math.cos(math.pi * ((num_inference_steps - t.item()) / num_inference_steps) ** 5.0)) / 2
                    )
                if do_classifier_free_guidance:
                    noise_pred_uncond, noise_pred_text = noise_pred.chunk(2)
                    noise_pred = noise_pred_uncond + self.guidance_scale * (noise_pred_text - noise_pred_uncond)

                # compute the previous noisy sample x_t -> x_t-1
                if not isinstance(self.scheduler, CogVideoXDPMScheduler):
                    latents = self.scheduler.step(noise_pred, t, latents, **extra_step_kwargs, return_dict=False)[0]
                else:
                    latents, old_pred_original_sample = self.scheduler.step(
                        noise_pred,
                        old_pred_original_sample,
                        t,
                        timesteps[i - 1] if i > 0 else None,
                        latents,
                        **extra_step_kwargs,
                        return_dict=False,
                    )
                latents = latents.to(prompt_embeds.dtype)

                # call the callback, if provided
                if callback_on_step_end is not None:
                    callback_kwargs = {}
                    for k in callback_on_step_end_tensor_inputs:
                        callback_kwargs[k] = locals()[k]
                    callback_outputs = callback_on_step_end(self, i, t, callback_kwargs)

                    latents = callback_outputs.pop("latents", latents)
                    prompt_embeds = callback_outputs.pop("prompt_embeds", prompt_embeds)
                    negative_prompt_embeds = callback_outputs.pop("negative_prompt_embeds", negative_prompt_embeds)

                if i == len(timesteps) - 1 or ((i + 1) > num_warmup_steps and (i + 1) % self.scheduler.order == 0):
                    progress_bar.update()

        self._current_timestep = None

        if not output_type == "latent":
            video = self.decode_latents(latents)
            video = self.video_processor.postprocess_video(video=video, output_type=output_type)
        else:
            video = latents

        # Offload all models
        self.maybe_free_model_hooks()

        if not return_dict:
            return (video,)

        return CogVideoXPipelineOutput(frames=video)<|MERGE_RESOLUTION|>--- conflicted
+++ resolved
@@ -154,11 +154,7 @@
         raise AttributeError("Could not access latents of provided encoder_output")
 
 
-<<<<<<< HEAD
-class CogVideoXImageToVideoPipeline(DiffusionPipeline, PyramidAttentionBroadcastMixin):
-=======
-class CogVideoXImageToVideoPipeline(DiffusionPipeline, CogVideoXLoraLoaderMixin):
->>>>>>> 2ffbb88f
+class CogVideoXImageToVideoPipeline(DiffusionPipeline, CogVideoXLoraLoaderMixin, PyramidAttentionBroadcastMixin):
     r"""
     Pipeline for image-to-video generation using CogVideoX.
 
@@ -694,11 +690,8 @@
             negative_prompt_embeds=negative_prompt_embeds,
         )
         self._guidance_scale = guidance_scale
-<<<<<<< HEAD
         self._current_timestep = None
-=======
         self._attention_kwargs = attention_kwargs
->>>>>>> 2ffbb88f
         self._interrupt = False
 
         # 2. Default call parameters
