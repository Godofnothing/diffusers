--- conflicted
+++ resolved
@@ -1604,7 +1604,6 @@
     return {"safety_checker": safety_checker, "feature_extractor": feature_extractor}
 
 
-<<<<<<< HEAD
 def convert_pixart_transformer_single_file_to_diffusers(checkpoint, **kwargs):
     checkpoint = checkpoint.pop("state_dict") if "state_dict" in checkpoint else checkpoint
     converted_state_dict = {}
@@ -1749,7 +1748,8 @@
     except Exception as e:
         logger.debug(f"Skipping {str(e)}")
         pass
-=======
+
+
 # in SD3 original implementation of AdaLayerNormContinuous, it split linear projection output into shift, scale;
 # while in diffusers it split into scale, shift. Here we swap the linear projection weights in order to be able to use diffusers implementation
 def swap_scale_shift(weight, dim):
@@ -1898,12 +1898,10 @@
     converted_state_dict["norm_out.linear.bias"] = swap_scale_shift(
         checkpoint.pop("final_layer.adaLN_modulation.1.bias"), dim=caption_projection_dim
     )
->>>>>>> f1f542bd
 
     return converted_state_dict
 
 
-<<<<<<< HEAD
 def create_diffusers_config_from_pixart(original_config, checkpoint, sample_size=None):
     micro_condition = any(("resolution_embedder" in key or "aspect_ratio_embedder" in key) for key in checkpoint)
     if sample_size is None:
@@ -1931,7 +1929,8 @@
         "use_additional_conditions": micro_condition,
     }
     return config
-=======
+
+
 def is_t5_in_single_file(checkpoint):
     if "text_encoders.t5xxl.transformer.shared.weight" in checkpoint:
         return True
@@ -1987,5 +1986,4 @@
 
     else:
         model.load_state_dict(diffusers_format_checkpoint)
-    return model
->>>>>>> f1f542bd
+    return model